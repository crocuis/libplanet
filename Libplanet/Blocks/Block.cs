--- conflicted
+++ resolved
@@ -64,34 +64,24 @@
             Miner = miner;
             PreviousHash = previousHash;
             Timestamp = timestamp;
-<<<<<<< HEAD
-            Transactions = transactions.ToImmutableArray();
-=======
-            Transactions = transactions.OrderBy(tx => tx.Id).ToArray();
->>>>>>> 66313e7e
+            Transactions = transactions.OrderBy(tx => tx.Id).ToImmutableArray();
             Hash = Hashcash.Hash(ToBencodex(false, false));
 
             // As the order of transactions should be unpredictable until a block is mined,
             // the sorter key should be derived from both a block hash and a txid.
             var hashInteger = new BigInteger(Hash.ToByteArray());
-<<<<<<< HEAD
-            OrderedTransactions =
-                Transactions
-                    .OrderBy(tx =>
-                        new BigInteger(tx.Id.ToByteArray()) ^ hashInteger).ToImmutableArray();
-=======
 
             // If there are multiple transactions for the same signer these should be ordered by
             // their tx nonces.  So transactions of the same signer should have the same sort key.
             // The following logic "flattens" multiple tx ids having the same signer into a single
             // txid by applying XOR between them.
-            IImmutableDictionary<Address, IImmutableSet<Transaction<T>>> signerTxs = Transactions
+            ImmutableDictionary<Address, IImmutableSet<Transaction<T>>> signerTxs = Transactions
                 .GroupBy(tx => tx.Signer)
                 .ToImmutableDictionary(
                     g => g.Key,
                     g => (IImmutableSet<Transaction<T>>)g.ToImmutableHashSet()
                 );
-            IImmutableDictionary<Address, BigInteger> signerTxIds = signerTxs
+            ImmutableDictionary<Address, BigInteger> signerTxIds = signerTxs
                 .ToImmutableDictionary(
                     pair => pair.Key,
                     pair => pair.Value
@@ -101,7 +91,7 @@
                 );
 
             // Order signers by values derivied from both block hash and their "flatten" txid:
-            IImmutableList<Address> signers = signerTxIds
+            ImmutableArray<Address> signers = signerTxIds
                 .OrderBy(pair => pair.Value ^ hashInteger)
                 .Select(pair => pair.Key)
                 .ToImmutableArray();
@@ -110,7 +100,6 @@
             Transactions = signers
                 .SelectMany(signer => signerTxs[signer].OrderBy(tx => tx.Nonce))
                 .ToImmutableArray();
->>>>>>> 66313e7e
         }
 
         protected Block(SerializationInfo info, StreamingContext context)
@@ -161,11 +150,6 @@
         [IgnoreDuringEquals]
         public ImmutableArray<Transaction<T>> Transactions { get; }
 
-<<<<<<< HEAD
-        [IgnoreDuringEquals]
-        public ImmutableArray<Transaction<T>> OrderedTransactions { get; }
-
-=======
         /// <summary>
         /// Generate a block with given <paramref name="transactions"/>.
         /// </summary>
@@ -183,7 +167,7 @@
         /// A cancellation token used to propagate notification that this
         /// operation should be canceled.</param>
         /// <returns>A <see cref="Block{T}"/> that mined.</returns>
->>>>>>> 66313e7e
+
         public static Block<T> Mine(
             long index,
             long difficulty,
